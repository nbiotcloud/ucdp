#
# MIT License
#
# Copyright (c) 2023 nbiotcloud
#
# Permission is hereby granted, free of charge, to any person obtaining a copy
# of this software and associated documentation files (the "Software"), to deal
# in the Software without restriction, including without limitation the rights
# to use, copy, modify, merge, publish, distribute, sublicense, and/or sell
# copies of the Software, and to permit persons to whom the Software is
# furnished to do so, subject to the following conditions:
#
# The above copyright notice and this permission notice shall be included in all
# copies or substantial portions of the Software.
#
# THE SOFTWARE IS PROVIDED "AS IS", WITHOUT WARRANTY OF ANY KIND, EXPRESS OR
# IMPLIED, INCLUDING BUT NOT LIMITED TO THE WARRANTIES OF MERCHANTABILITY,
# FITNESS FOR A PARTICULAR PURPOSE AND NONINFRINGEMENT. IN NO EVENT SHALL THE
# AUTHORS OR COPYRIGHT HOLDERS BE LIABLE FOR ANY CLAIM, DAMAGES OR OTHER
# LIABILITY, WHETHER IN AN ACTION OF CONTRACT, TORT OR OTHERWISE, ARISING FROM,
# OUT OF OR IN CONNECTION WITH THE SOFTWARE OR THE USE OR OTHER DEALINGS IN THE
# SOFTWARE.
#

[project]
name = "ucdp"
dynamic = ["version"]
description = "Unified Chip Design Platform"
readme = "README.md"
authors = [
]
classifiers = [
    "Programming Language :: Python :: 3",
    "Operating System :: OS Independent",
]
requires-python = ">=3.10.0,<4.0"
dependencies = [
    "anycache>=2.2.0",
    "anytree>=2.12.1",
    "case-converter>=1.1.0",
    "click-bash4-2-completion>=0.1.0",
    "click>=8.1.7",
    "fuzzywuzzy>=0.18.0",
    "humannum>=1.2.0",
    "icdutil>=0.3.1",
<<<<<<< HEAD
=======
    "makolator>=2.11.0",
>>>>>>> 0a7be48e
    "matchor>=0.1.0",
    "pydantic>=2.7.0",
    "python-Levenshtein>=0.25.1",
    "rich>=13.7.1",
    "uniquer>=1.0.2",
<<<<<<< HEAD
    "click-bash4-2-completion>=0.1.0",
    "anycache>=2.2.0",
    "makolator>=2.10.3",
    "appdirs>=1.4.4",
=======
    "platformdirs>=4.3.7",
>>>>>>> 0a7be48e
]

[project.scripts]
ucdp = "ucdp.cli:ucdp"

[project.urls]
"Homepage" = "https://github.com/nbiotcloud/ucdp"
"Documentation" = "https://ucdp.readthedocs.io/en/stable/"
"Bug Tracker" = "https://github.com/nbiotcloud/ucdp/issues"

[dependency-groups]
dev = [
    "contextlib-chdir>=1.0.2",
    "coveralls>=3.3.1",
    "hypothesis>=6.130.3",
    "mkdocs-click>=0.8.1",
    "mkdocs-include-markdown-plugin>=6.0.5",
    "mkdocs-literate-nav>=0.6.1",
    "mkdocs-material>=9.5.18",
    "mkdocstrings-python>=1.9.2",
    "mypy>=1.9.0",
    "pre-commit>=4.1.0",
    "pytest-cov>=5.0.0",
    "ruff>=0.11.2",
    "test2ref>=0.4.2",
]

[build-system]
requires = ["pdm-backend"]
build-backend = "pdm.backend"

[tool.pdm.build]
includes = ["src/ucdp"]

[tool.pdm.version]
source = "scm"
fallback_version = "0.0.0"

[tool.ruff]
line-length = 120
fix = true
target-version = "py310"

[tool.ruff.lint]
select = [
    # isort
    "I",
    # pyflakes
    "F",
    # pycodestyle
    "E", "W",
    # pydocstyle
    "D",
    # pep8-naming
    "N",
    # flake8-2020
    "YTT",
    # flake8-bugbear
    "B",
    # flake8-quotes
    "Q",
    # flake8-debugger
    "T10",
    # flake8-gettext
    "INT",
    # pylint
    "PL",
    # misc lints
    "PIE",
    # flake8-pyi
    "PYI",
    # tidy imports
    "TID",
    # implicit string concatenation
    "ISC",
    # type-checking imports
    "TC",
    # comprehensions
    "C",
    "C4",
    # pygrep-hooks
    "PGH",
    # Ruff-specific rules
    "RUF",
    # flake8-bandit: exec-builtin
    "S102",
    # numpy-legacy-random
    "NPY002",
    # Perflint
    "PERF",
    # flynt
    "FLY",
    # flake8-logging-format
    "G",
    # pyupgrade
    "UP",
    # annotation
    # "ANN"
    # bandit
    "S",
    # Argument
    # "ARG",
    # Pathlib
    "PTH",
    # Simplify
    # "SIM",
    # Return
    "RET",
    # Raise
    "RSE",
]
ignore = [
    # too-many-arguments
    'PLR0913',
    # Ambiguous doc
    'D203', 'D212', 'D402', 'D406',
    # Multiline doc is ok.
    'D200',
    # We use the class for constructor doc
    'D107',
    # Magic Method Documentation is optional
    'D105',
    # We use faster isinstance checks
    'UP038',
    # Assert
    'S101',
     # ClassVar
    'RUF012',
    # Type-Checking
    'TC001',
    # Indent of doctest
    'D412',
    # / after pos-only
    'PYI063',
]
[tool.ruff.lint.per-file-ignores]
"test_*" = [
    # Magic Values
    "PLR2004",
    # Argument
    "ARG001",
]

[tool.ruff.lint.pydocstyle]
convention = "google"

[tool.pytest.ini_options]
addopts ="""
    --cov src/ucdp
    --cov-report term
    --cov-report html
    --doctest-glob=docs/*
    --doctest-modules
    --ignore-glob=tests/testdata/*
    --log-level=INFO
    --junitxml=report.xml
"""
filterwarnings = [
    "error",
]

[tool.coverage.report]
exclude_lines = [
    'return NotImplemented',
    'raise NotImplementedError()',
    'pragma: no cover',
    'assert False',
    'raise AssertionError',
]

[tool.mypy]
disable_error_code = "misc"
ignore_missing_imports = true
plugins = "pydantic.mypy"

[[tool.mypy.overrides]]
module = "tests.*"
allow_untyped_defs = true<|MERGE_RESOLUTION|>--- conflicted
+++ resolved
@@ -43,23 +43,13 @@
     "fuzzywuzzy>=0.18.0",
     "humannum>=1.2.0",
     "icdutil>=0.3.1",
-<<<<<<< HEAD
-=======
     "makolator>=2.11.0",
->>>>>>> 0a7be48e
     "matchor>=0.1.0",
+    "platformdirs>=4.3.7",
     "pydantic>=2.7.0",
     "python-Levenshtein>=0.25.1",
     "rich>=13.7.1",
     "uniquer>=1.0.2",
-<<<<<<< HEAD
-    "click-bash4-2-completion>=0.1.0",
-    "anycache>=2.2.0",
-    "makolator>=2.10.3",
-    "appdirs>=1.4.4",
-=======
-    "platformdirs>=4.3.7",
->>>>>>> 0a7be48e
 ]
 
 [project.scripts]
