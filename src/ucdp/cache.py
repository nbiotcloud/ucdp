--- conflicted
+++ resolved
@@ -31,12 +31,10 @@
 from shutil import rmtree
 
 from anycache import AnyCache
-<<<<<<< HEAD
-from appdirs import user_cache_dir
-=======
-from platformdirs import user_cache_dir
->>>>>>> 0a7be48e
+from platformdirs import user_cache_path
 from pydantic import BaseModel
+
+from .logging import LOGGER
 
 
 class Cache(BaseModel):
@@ -90,19 +88,17 @@
         path = Path(envvar)
     except KeyError:
         try:
-<<<<<<< HEAD
-            path = Path(user_cache_dir("ucdp", "iccode17"))
-=======
-            path = Path(user_cache_dir("ucdp", ensure_exists=True))
->>>>>>> 0a7be48e
-        except RuntimeError:  # pragma: no cover
+            path = user_cache_path("ucdp", "iccode17", ensure_exists=True)
+        except RuntimeError as exc:  # pragma: no cover
+            LOGGER.warning(exc)
             return None
     try:
         path.mkdir(parents=True, exist_ok=True)
-        (path / "loader").mkdir()
-        (path / "templates").mkdir()
+        (path / "loader").mkdir(exist_ok=True)
+        (path / "templates").mkdir(exist_ok=True)
         (path / ".initialized").touch()
-    except Exception:
+    except Exception as exc:
+        LOGGER.warning(exc)
         return None
     return path
 
