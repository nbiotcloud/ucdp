--- conflicted
+++ resolved
@@ -582,17 +582,12 @@
     """Let The User Type In The Name And Library Of The File."""
     if flavour is None:
         flavour = prompt_flavour()
-
-<<<<<<< HEAD
         print(f"\nYou choose the flavour [bold blue]{flavour}[/bold blue].\n")
 
-    info = CreateInfo(name=name, library=library, regf=regf, descr=descr, flavour=flavour)
-=======
     info = CreateInfo(module=module, library=library, regf=regf, descr=descr, flavour=flavour)
     if info.is_tb:
         if not module.endswith("_tb"):
             LOGGER.warning(f"Your testbench module name {module!r} does not end with '_tb'")
->>>>>>> 35d3b2cf
 
     else:
         if module.endswith("_tb"):
